import axios from "axios";
import { Action, FireEngineOptions, FireEngineResponse } from "../../../lib/entities";
import { logScrape } from "../../../services/logging/scrape_log";
import { generateRequestParams } from "../single_url";
import { fetchAndProcessPdf } from "../utils/pdfProcessor";
import { universalTimeout } from "../global";
import { Logger } from "../../../lib/logger";
import * as Sentry from "@sentry/node";
import axiosRetry from 'axios-retry';

axiosRetry(axios, { retries: 3 , onRetry:()=>{
  console.log("Retrying (fire-engine)...");
}, retryDelay: axiosRetry.exponentialDelay});
/**
 * Scrapes a URL with Fire-Engine
 * @param url The URL to scrape
 * @param waitFor The time to wait for the page to load
 * @param screenshot Whether to take a screenshot
 * @param fullPageScreenshot Whether to take a full page screenshot
 * @param pageOptions The options for the page
 * @param headers The headers to send with the request
 * @param options The options for the request
 * @returns The scraped content
 */
export async function scrapWithFireEngine({
  url,
  actions,
  waitFor = 0,
  screenshot = false,
  fullPageScreenshot = false,
<<<<<<< HEAD
  pageOptions = { parsePDF: true, atsv: false, useFastMode: false, disableJsDom: false, geolocation: { country: "US" }, skipTlsVerification: false, removeBase64Images: true },
=======
  pageOptions = { parsePDF: true, atsv: false, useFastMode: false, disableJsDom: false, geolocation: { country: "US" }, skipTlsVerification: false, mobile: false },
>>>>>>> 2eff27ba
  fireEngineOptions = {},
  headers,
  options,
  priority,
  teamId,
}: {
  url: string;
  actions?: Action[];
  waitFor?: number;
  screenshot?: boolean;
  fullPageScreenshot?: boolean;
<<<<<<< HEAD
  pageOptions?: { scrollXPaths?: string[]; parsePDF?: boolean, atsv?: boolean, useFastMode?: boolean, disableJsDom?: boolean, geolocation?: { country?: string }, skipTlsVerification?: boolean, removeBase64Images?: boolean };
=======
  pageOptions?: { scrollXPaths?: string[]; parsePDF?: boolean, atsv?: boolean, useFastMode?: boolean, disableJsDom?: boolean, geolocation?: { country?: string }, skipTlsVerification?: boolean, mobile?: boolean };
>>>>>>> 2eff27ba
  fireEngineOptions?: FireEngineOptions;
  headers?: Record<string, string>;
  options?: any;
  priority?: number;
  teamId?: string;
}): Promise<FireEngineResponse> {
  const logParams = {
    url,
    scraper: "fire-engine",
    success: false,
    response_code: null,
    time_taken_seconds: null,
    error_message: null,
    html: "",
    startTime: Date.now(),
  };

  try {
    const reqParams = await generateRequestParams(url);
    let waitParam = reqParams["params"]?.wait ?? waitFor;
    let engineParam = reqParams["params"]?.engine ?? reqParams["params"]?.fireEngineOptions?.engine ?? fireEngineOptions?.engine  ?? "chrome-cdp";
    let screenshotParam = reqParams["params"]?.screenshot ?? screenshot;
    let fullPageScreenshotParam = reqParams["params"]?.fullPageScreenshot ?? fullPageScreenshot;
    let fireEngineOptionsParam : FireEngineOptions = reqParams["params"]?.fireEngineOptions ?? fireEngineOptions;


    let endpoint = "/scrape";

    if(options?.endpoint === "request") {
      endpoint = "/request";
    }

    let engine = engineParam; // do we want fireEngineOptions as first choice?

    if (pageOptions?.useFastMode) {
      fireEngineOptionsParam.engine = "tlsclient";
      engine = "tlsclient";
    }

    Logger.info(
      `⛏️ Fire-Engine (${engine}): Scraping ${url} | params: { actions: ${JSON.stringify((actions ?? []).map(x => x.type))}, method: ${fireEngineOptionsParam?.method ?? "null"} }`
    );

    // atsv is only available for beta customers
    const betaCustomersString = process.env.BETA_CUSTOMERS;
    const betaCustomers = betaCustomersString ? betaCustomersString.split(",") : [];

    if (pageOptions?.atsv && betaCustomers.includes(teamId)) {
      fireEngineOptionsParam.atsv = true;
    } else {
      pageOptions.atsv = false;
    }

    const axiosInstance = axios.create({
      headers: { "Content-Type": "application/json" }
    });

    const startTime = Date.now();
    const _response = await Sentry.startSpan({
      name: "Call to fire-engine"
    }, async span => {
      
      return await axiosInstance.post(
        process.env.FIRE_ENGINE_BETA_URL + endpoint,
        {
          url: url,
          headers: headers,
          wait: waitParam,
          screenshot: screenshotParam,
          fullPageScreenshot: fullPageScreenshotParam,
          disableJsDom: pageOptions?.disableJsDom ?? false,
          priority,
          engine,
          instantReturn: true,
          mobile: pageOptions?.mobile ?? false,
          ...fireEngineOptionsParam,
          atsv: pageOptions?.atsv ?? false,
          scrollXPaths: pageOptions?.scrollXPaths ?? [],
          geolocation: pageOptions?.geolocation,
          skipTlsVerification: pageOptions?.skipTlsVerification ?? false,
          removeBase64Images: pageOptions?.removeBase64Images ?? true,
          actions: actions,
        },
        {
          headers: {
            "Content-Type": "application/json",
            ...(Sentry.isInitialized() ? ({
                "sentry-trace": Sentry.spanToTraceHeader(span),
                "baggage": Sentry.spanToBaggageHeader(span),
            }) : {}),
          }
        }
      );
    });

    const waitTotal = (actions ?? []).filter(x => x.type === "wait").reduce((a, x) => (x as { type: "wait"; milliseconds: number; }).milliseconds + a, 0);

    let checkStatusResponse = await axiosInstance.get(`${process.env.FIRE_ENGINE_BETA_URL}/scrape/${_response.data.jobId}`);

    // added 5 seconds to the timeout to account for 'smart wait'
    while (checkStatusResponse.data.processing && Date.now() - startTime < universalTimeout + waitTotal + 5000) {
      await new Promise(resolve => setTimeout(resolve, 250)); // wait 0.25 seconds
      checkStatusResponse = await axiosInstance.get(`${process.env.FIRE_ENGINE_BETA_URL}/scrape/${_response.data.jobId}`);
    }

    if (checkStatusResponse.data.processing) {
      Logger.debug(`⛏️ Fire-Engine (${engine}): deleting request - jobId: ${_response.data.jobId}`);
      axiosInstance.delete(
        process.env.FIRE_ENGINE_BETA_URL + `/scrape/${_response.data.jobId}`, {
          validateStatus: (status) => true
        }
      ).catch((error) => {
        Logger.debug(`⛏️ Fire-Engine (${engine}): Failed to delete request - jobId: ${_response.data.jobId} | error: ${error}`);        
      });
      
      Logger.debug(`⛏️ Fire-Engine (${engine}): Request timed out for ${url}`);
      logParams.error_message = "Request timed out";
      return { html: "", pageStatusCode: null, pageError: "" };
    }

    if (checkStatusResponse.status !== 200 || checkStatusResponse.data.error) {
      Logger.debug(
        `⛏️ Fire-Engine (${engine}): Failed to fetch url: ${url} \t status: ${checkStatusResponse.status}\t ${checkStatusResponse.data.error}`
      );
      
      logParams.error_message = checkStatusResponse.data?.pageError ?? checkStatusResponse.data?.error;
      logParams.response_code = checkStatusResponse.data?.pageStatusCode;

      if(checkStatusResponse.data && checkStatusResponse.data?.pageStatusCode !== 200) {
        Logger.debug(`⛏️ Fire-Engine (${engine}): Failed to fetch url: ${url} \t status: ${checkStatusResponse.data?.pageStatusCode}`);
      }

      const pageStatusCode = checkStatusResponse.data?.pageStatusCode ? checkStatusResponse.data?.pageStatusCode : checkStatusResponse.data?.error && checkStatusResponse.data?.error.includes("Dns resolution error for hostname") ? 404 : undefined;

      return {
        html: "",
        pageStatusCode,
        pageError: checkStatusResponse.data?.pageError ?? checkStatusResponse.data?.error,
      };
    }

    const contentType = checkStatusResponse.data.responseHeaders?.["content-type"];

    if (contentType && contentType.includes("application/pdf")) {
      const { content, pageStatusCode, pageError } = await fetchAndProcessPdf(
        url,
        pageOptions?.parsePDF
      );
      logParams.success = true;
      logParams.response_code = pageStatusCode;
      logParams.error_message = pageError;
      return { html: content, pageStatusCode, pageError };
    } else {
      const data = checkStatusResponse.data;
      
      logParams.success =
        (data.pageStatusCode >= 200 && data.pageStatusCode < 300) ||
        data.pageStatusCode === 404;
      logParams.html = data.content ?? "";
      logParams.response_code = data.pageStatusCode;
      logParams.error_message = data.pageError ?? data.error;

      return {
        html: data.content ?? "",
        screenshots: data.screenshots ?? [data.screenshot] ?? [],
        pageStatusCode: data.pageStatusCode,
        pageError: data.pageError ?? data.error,
        scrapeActionContent: data?.actionContent ?? [],
      };
    }
  } catch (error) {
    if (error.code === "ECONNABORTED") {
      Logger.debug(`⛏️ Fire-Engine (catch block): Request timed out for ${url}`);
      logParams.error_message = "Request timed out";
    } else {
      Logger.debug(`⛏️ Fire-Engine(catch block): Failed to fetch url: ${url} | Error: ${error}`);
      logParams.error_message = error.message || error;
    }
    return { html: "", pageStatusCode: null, pageError: logParams.error_message };
  } finally {
    const endTime = Date.now();
    logParams.time_taken_seconds = (endTime - logParams.startTime) / 1000;
    await logScrape(logParams, pageOptions);
  }
}

<|MERGE_RESOLUTION|>--- conflicted
+++ resolved
@@ -28,11 +28,7 @@
   waitFor = 0,
   screenshot = false,
   fullPageScreenshot = false,
-<<<<<<< HEAD
-  pageOptions = { parsePDF: true, atsv: false, useFastMode: false, disableJsDom: false, geolocation: { country: "US" }, skipTlsVerification: false, removeBase64Images: true },
-=======
-  pageOptions = { parsePDF: true, atsv: false, useFastMode: false, disableJsDom: false, geolocation: { country: "US" }, skipTlsVerification: false, mobile: false },
->>>>>>> 2eff27ba
+  pageOptions = { parsePDF: true, atsv: false, useFastMode: false, disableJsDom: false, geolocation: { country: "US" }, skipTlsVerification: false, removeBase64Images: true, mobile: false },
   fireEngineOptions = {},
   headers,
   options,
@@ -44,11 +40,7 @@
   waitFor?: number;
   screenshot?: boolean;
   fullPageScreenshot?: boolean;
-<<<<<<< HEAD
-  pageOptions?: { scrollXPaths?: string[]; parsePDF?: boolean, atsv?: boolean, useFastMode?: boolean, disableJsDom?: boolean, geolocation?: { country?: string }, skipTlsVerification?: boolean, removeBase64Images?: boolean };
-=======
-  pageOptions?: { scrollXPaths?: string[]; parsePDF?: boolean, atsv?: boolean, useFastMode?: boolean, disableJsDom?: boolean, geolocation?: { country?: string }, skipTlsVerification?: boolean, mobile?: boolean };
->>>>>>> 2eff27ba
+  pageOptions?: { scrollXPaths?: string[]; parsePDF?: boolean, atsv?: boolean, useFastMode?: boolean, disableJsDom?: boolean, geolocation?: { country?: string }, skipTlsVerification?: boolean, removeBase64Images?: boolean, mobile?: boolean };
   fireEngineOptions?: FireEngineOptions;
   headers?: Record<string, string>;
   options?: any;

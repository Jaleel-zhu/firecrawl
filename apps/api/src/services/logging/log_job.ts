import { ExtractorOptions } from "./../../lib/entities";
import { supabase_service } from "../supabase";
import { FirecrawlJob } from "../../types";
import { posthog } from "../posthog";
import "dotenv/config";

export async function logJob(job: FirecrawlJob) {
  try {
    if (!process.env.USE_DB_AUTHENTICATION) {
      return;
    }

<<<<<<< HEAD
=======
    // Redact any pages that have an authorization header
    if (
      job.pageOptions &&
      job.pageOptions.headers &&
      job.pageOptions.headers["Authorization"]
    ) {
      job.pageOptions.headers["Authorization"] = "REDACTED";
      job.docs = [{ content: "REDACTED DUE TO AUTHORIZATION HEADER", html: "REDACTED DUE TO AUTHORIZATION HEADER" }];
    }

>>>>>>> d4e1a972
    const { data, error } = await supabase_service
      .from("firecrawl_jobs")
      .insert([
        {
          job_id: job.job_id ? job.job_id : null,
          success: job.success,
          message: job.message,
          num_docs: job.num_docs,
          docs: job.docs,
          time_taken: job.time_taken,
          team_id: job.team_id === "preview" ? null : job.team_id,
          mode: job.mode,
          url: job.url,
          crawler_options: job.crawlerOptions,
          page_options: job.pageOptions,
          origin: job.origin,
          extractor_options: job.extractor_options,
          num_tokens: job.num_tokens,
        },
      ]);

    if (process.env.POSTHOG_API_KEY) {
      let phLog = {
        distinctId: "from-api", //* To identify this on the group level, setting distinctid to a static string per posthog docs: https://posthog.com/docs/product-analytics/group-analytics#advanced-server-side-only-capturing-group-events-without-a-user
        ...(job.team_id !== "preview" && {
          groups: { team: job.team_id },
        }), //* Identifying event on this team
        event: "job-logged",
        properties: {
          success: job.success,
          message: job.message,
          num_docs: job.num_docs,
          time_taken: job.time_taken,
          team_id: job.team_id === "preview" ? null : job.team_id,
          mode: job.mode,
          url: job.url,
          crawler_options: job.crawlerOptions,
          page_options: job.pageOptions,
          origin: job.origin,
          extractor_options: job.extractor_options,
          num_tokens: job.num_tokens,
        },
      };
      posthog.capture(phLog);
    }
    if (error) {
      console.error("Error logging job:\n", error);
    }
  } catch (error) {
    console.error("Error logging job:\n", error);
  }
}<|MERGE_RESOLUTION|>--- conflicted
+++ resolved
@@ -10,8 +10,6 @@
       return;
     }
 
-<<<<<<< HEAD
-=======
     // Redact any pages that have an authorization header
     if (
       job.pageOptions &&
@@ -22,7 +20,6 @@
       job.docs = [{ content: "REDACTED DUE TO AUTHORIZATION HEADER", html: "REDACTED DUE TO AUTHORIZATION HEADER" }];
     }
 
->>>>>>> d4e1a972
     const { data, error } = await supabase_service
       .from("firecrawl_jobs")
       .insert([
